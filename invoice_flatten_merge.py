--- conflicted
+++ resolved
@@ -185,17 +185,12 @@
         temp_flat.unlink()
 
 
-<<<<<<< HEAD
 def process_folder(folder: Path, out_dir: Path) -> Path:
     """Process a folder containing a cover sheet and invoice.
 
     The merged PDF is written to *out_dir* using the folder name.
     Returns the path of the created PDF.
     """
-=======
-def process_folder(folder: Path, out_name: str) -> None:
-    """Process a folder containing a cover sheet and invoice."""
->>>>>>> 2b6b9127
     pdfs = list(folder.glob("*.pdf"))
     if len(pdfs) < 2:
         raise RuntimeError(f"{folder}: expected at least two PDFs")
@@ -208,15 +203,9 @@
     else:
         raise RuntimeError(f"{folder}: could not determine cover/invoice pair")
 
-<<<<<<< HEAD
     final_out = out_dir / f"{folder.name}.pdf"
     merge_and_flatten(cover, invoice, final_out)
     return final_out
-=======
-    final_out = folder / out_name
-    merge_and_flatten(cover, invoice, final_out)
->>>>>>> 2b6b9127
-
 
 
 def pair_cover_invoices(pdfs: List[Path]) -> List[tuple[Path, Path]]:
@@ -619,10 +608,7 @@
             self.selected_dirs.clear()
             self._refresh_list()
             self._log("🗑️ Cleared all items")
-<<<<<<< HEAD
             self.view_btn.configure(state="disabled")
-=======
->>>>>>> 2b6b9127
 
         # ──────────────────────────────────────────────
         # Processing
@@ -643,7 +629,6 @@
             out_name = self.output_name.get().strip()
 
             if self.selected_dirs:
-<<<<<<< HEAD
                 out_folder = self.output_folder.get().strip()
                 if not out_folder:
                     messagebox.showerror("Invalid Folder", "Please select an output folder.")
@@ -652,8 +637,6 @@
                     messagebox.showerror("Invalid Folder", "The selected output folder does not exist.")
                     return
 
-=======
->>>>>>> 2b6b9127
                 # Process per-folder
                 self.processing = True
                 self._update_ui_state(False)
@@ -668,13 +651,10 @@
                 if not Path(out_folder).exists():
                     messagebox.showerror("Invalid Folder", "The selected output folder does not exist.")
                     return
-<<<<<<< HEAD
 
                 if not out_name:
                     messagebox.showerror("Invalid Name", "Please enter an output file name.")
                     return
-=======
->>>>>>> 2b6b9127
 
                 # Start processing thread
                 self.processing = True
@@ -790,16 +770,7 @@
         def _process_dirs_thread(self) -> None:
             try:
                 total = len(self.selected_dirs)
-<<<<<<< HEAD
                 out_dir = Path(self.output_folder.get().strip())
-=======
-                out_name = self.output_name.get().strip()
-                if not out_name:
-                    out_name = DEFAULT_OUTPUT
-                if not out_name.endswith(".pdf"):
-                    out_name += ".pdf"
->>>>>>> 2b6b9127
-
                 successful = 0
                 failed = 0
 
@@ -808,13 +779,8 @@
                     self.q.put(("progress", 0.1 + (i / max(total,1)) * 0.8))
                     self.q.put(("status", f"Processing {i+1}/{total}: {fld.name}"))
                     try:
-<<<<<<< HEAD
                         out_file = process_folder(fld, out_dir)
                         self.q.put(("log", f"✅ Created: {out_file.name} → {out_dir}"))
-=======
-                        process_folder(fld, out_name)
-                        self.q.put(("log", f"✅ Created: {(fld / out_name).name} in {fld}"))
->>>>>>> 2b6b9127
                         successful += 1
                     except Exception as e:
                         self.q.put(("log", f"❌ {fld.name}: {str(e)}"))
@@ -825,10 +791,7 @@
                     msg = f"✅ Processed {successful} folder(s)"
                     if failed > 0:
                         msg += f", {failed} failed"
-<<<<<<< HEAD
                     msg += f"\nOutput folder: {out_dir}"
-=======
->>>>>>> 2b6b9127
                     self.q.put(("status", msg))
                     self.q.put(("success", msg))
                 else:
@@ -923,26 +886,17 @@
         sys.exit(1)
 
     if args.dirs:
-<<<<<<< HEAD
         out_dir = args.output if args.output else Path.cwd()
         if not out_dir.exists():
             print(f"❌ Output directory does not exist: {out_dir}")
             sys.exit(1)
-=======
-        out_name = args.output.name
->>>>>>> 2b6b9127
         for folder in args.dirs:
             if not folder.is_dir():
                 print(f"⚠️ Not a folder: {folder}")
                 continue
             try:
-<<<<<<< HEAD
                 out_file = process_folder(folder, out_dir)
                 print(f"✅ Created: {out_file}")
-=======
-                process_folder(folder, out_name)
-                print(f"✅ Created: {folder / out_name}")
->>>>>>> 2b6b9127
             except Exception as e:
                 print(f"❌ {folder}: {e}")
         return
@@ -969,14 +923,9 @@
     print(f"📄 Found {len(pairs)} pair(s) to merge")
 
     try:
-<<<<<<< HEAD
         base_output = args.output if args.output else Path.cwd() / DEFAULT_OUTPUT
         for i, (cover, invoice) in enumerate(pairs):
             out_file = base_output if len(pairs) == 1 else base_output.parent / f"MERGED_{invoice.stem}.pdf"
-=======
-        for i, (cover, invoice) in enumerate(pairs):
-            out_file = args.output if len(pairs) == 1 else args.output.parent / f"MERGED_{invoice.stem}.pdf"
->>>>>>> 2b6b9127
             merge_and_flatten(cover, invoice, out_file)
             print(f"✅ Created: {out_file}")
         print("✅ Done!")
